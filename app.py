--- conflicted
+++ resolved
@@ -178,10 +178,6 @@
                 known_programs = [
                     # Computing Programs
                     "B.CS (Hons) Artificial Intelligence",
-<<<<<<< HEAD
-                    "B.IT (Hons) Artificial Intelligence", 
-=======
->>>>>>> 9df5ea91
                     "B.IT (Hons) Data Communications and Networking",
                     "B.IT (Hons) Security Technology",
                     "B.Sc (Hons) Bioinformatics",
